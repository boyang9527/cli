--- conflicted
+++ resolved
@@ -2605,6 +2605,11 @@
       "modified": false
    },
    {
+      "id": "Invalid JSON provided in -c argument",
+      "translation": "Invalid JSON provided in -c argument",
+      "modified": false
+   },
+   {
       "id": "Invalid JSON response from server",
       "translation": "Invalid JSON response from server",
       "modified": false
@@ -4555,6 +4560,11 @@
       "modified": false
    },
    {
+      "id": "Valid JSON object containing service-specific configuration parameters, provided either in-line or in a file. For a list of supported configuration parameters, see documentation for the particular service offering.",
+      "translation": "Valid JSON object containing service-specific configuration parameters, provided either in-line or in a file. For a list of supported configuration parameters, see documentation for the particular service offering.",
+      "modified": false
+   },
+   {
       "id": "Variable Name",
       "translation": "Variable Name",
       "modified": false
@@ -5273,143 +5283,5 @@
       "id": "{{.Usage}} {{.FormattedMemory}} x {{.InstanceCount}} instances",
       "translation": "{{.Usage}} {{.FormattedMemory}} x {{.InstanceCount}} instances",
       "modified": false
-<<<<<<< HEAD
-   },
-   {
-      "id": "Share a private domain with an org",
-      "translation": "Share a private domain with an org",
-      "modified": false
-   },
-   {
-      "id": "Sharing domain {{.DomainName}} with org {{.OrgName}} as {{.Username}}...",
-      "translation": "Sharing domain {{.DomainName}} with org {{.OrgName}} as {{.Username}}...",
-      "modified": false
-   },
-   {
-      "id": "CF_NAME share-private-domain ORG DOMAIN",
-      "translation": "CF_NAME share-private-domain ORG DOMAIN",
-      "modified": false
-   },
-   {
-      "id": "Unshare a private domain with an org",
-      "translation": "Unshare a private domain with an org",
-      "modified": false
-   },
-   {
-      "id": "Unsharing domain {{.DomainName}} from org {{.OrgName}} as {{.Username}}...",
-      "translation": "Unsharing domain {{.DomainName}} from org {{.OrgName}} as {{.Username}}...",
-      "modified": false
-   },
-   {
-      "id": "CF_NAME unshare-private-domain ORG DOMAIN",
-      "translation": "CF_NAME unshare-private-domain ORG DOMAIN",
-      "modified": false
-   },
-   {
-      "id": "Create key for a service instance",
-      "translation": "Create key for a service instance",
-      "modified": false
-   },
-   {
-      "id": "CF_NAME create-service-key SERVICE_INSTANCE SERVICE_KEY\n\nEXAMPLE:\n   CF_NAME create-service-key mydb mykey",
-      "translation": "CF_NAME create-service-key SERVICE_INSTANCE SERVICE_KEY\n\nEXAMPLE:\n   CF_NAME create-service-key mydb mykey",
-      "modified": false
-   },
-   {
-      "id": "Creating service key {{.ServiceKeyName}} for service instance {{.ServiceInstanceName}} as {{.CurrentUser}}...",
-      "translation": "Creating service key {{.ServiceKeyName}} for service instance {{.ServiceInstanceName}} as {{.CurrentUser}}...",
-      "modified": false
-   },
-   {
-      "id": "This service doesn't support creation of keys.",
-      "translation": "This service doesn't support creation of keys.",
-      "modified": false
-   },
-   {
-      "id": "Getting keys for service instance {{.ServiceInstanceName}} as {{.CurrentUser}}...",
-      "translation": "Getting keys for service instance {{.ServiceInstanceName}} as {{.CurrentUser}}...",
-      "modified": false
-   },
-   {
-      "id": "No service key for service instance {{.ServiceInstanceName}}",
-      "translation": "No service key for service instance {{.ServiceInstanceName}}",
-      "modified": false
-   },
-   {
-      "id": "List keys for a service instance",
-      "translation": "List keys for a service instance",
-      "modified": false
-   },
-   {
-      "id": "CF_NAME service-keys SERVICE_INSTANCE\n\nEXAMPLE:\n   CF_NAME service-keys mydb",
-      "translation": "CF_NAME service-keys SERVICE_INSTANCE\n\nEXAMPLE:\n   CF_NAME service-keys mydb",
-      "modified": false
-   },
-   {
-      "id": "Getting key {{.ServiceKeyName}} for service instance {{.ServiceInstanceName}} as {{.CurrentUser}}...",
-      "translation": "Getting key {{.ServiceKeyName}} for service instance {{.ServiceInstanceName}} as {{.CurrentUser}}...",
-      "modified": false
-   },
-   {
-      "id": "No service key {{.ServiceKeyName}} found for service instance {{.ServiceInstanceName}}",
-      "translation": "No service key {{.ServiceKeyName}} found for service instance {{.ServiceInstanceName}}",
-      "modified": false
-   },
-   {
-      "id": "CF_NAME service-key SERVICE_INSTANCE SERVICE_KEY\n\nEXAMPLE:\n   CF_NAME service-key mydb mykey",
-      "translation": "CF_NAME service-key SERVICE_INSTANCE SERVICE_KEY\n\nEXAMPLE:\n   CF_NAME service-key mydb mykey",
-      "modified": false
-   },
-   {
-      "id": "Retrieve and display the given service-key's guid.  All other output for the service is suppressed.",
-      "translation": "Retrieve and display the given service-key's guid.  All other output for the service is suppressed.",
-      "modified": false
-   },
-   {
-      "id": "Show service key info",
-      "translation": "Show service key info",
-      "modified": false
-   },
-   {
-      "id": "Delete a service key",
-      "translation": "Delete a service key",
-      "modified": false
-   },
-   {
-      "id": "CF_NAME delete-service-key SERVICE_INSTANCE SERVICE_KEY [-f]\n\nEXAMPLE:\n   CF_NAME delete-service-key mydb mykey",
-      "translation": "CF_NAME delete-service-key SERVICE_INSTANCE SERVICE_KEY [-f]\n\nEXAMPLE:\n   CF_NAME delete-service-key mydb mykey",
-      "modified": false
-   },
-   {
-      "id": "Deleting key {{.ServiceKeyName}} for service instance {{.ServiceInstanceName}} as {{.CurrentUser}}...",
-      "translation": "Deleting key {{.ServiceKeyName}} for service instance {{.ServiceInstanceName}} as {{.CurrentUser}}...",
-      "modified": false
-   },
-   {
-      "id": "Service instance {{.ServiceInstanceName}} does not exist.",
-      "translation": "Service instance {{.ServiceInstanceName}} does not exist.",
-      "modified": false
-   },
-   {
-      "id": "Service key {{.ServiceKeyName}} does not exist for service instance {{.ServiceInstanceName}}.",
-      "translation": "Service key {{.ServiceKeyName}} does not exist for service instance {{.ServiceInstanceName}}.",
-      "modified": false
-   },
-   {
-      "id": "service key",
-      "translation": "service key",
-      "modified": false
-   },
-   {
-      "id": "Valid JSON object containing service-specific configuration parameters, provided either in-line or in a file. For a list of supported configuration parameters, see documentation for the particular service offering.",
-      "translation": "Valid JSON object containing service-specific configuration parameters, provided either in-line or in a file. For a list of supported configuration parameters, see documentation for the particular service offering.",
-      "modified": false
-   },
-   {
-      "id": "Invalid JSON provided in -c argument",
-      "translation": "Invalid JSON provided in -c argument",
-      "modified": false
-=======
->>>>>>> c73fc223
    }
 ]