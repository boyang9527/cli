--- conflicted
+++ resolved
@@ -1144,11 +1144,11 @@
     "translation": "Delete an HTTP route:\\n      CF_NAME delete-route DOMAIN [--hostname HOSTNAME] [--path PATH] [-f]\\n\\n   Delete a TCP route:\\n      CF_NAME delete-route DOMAIN --port PORT [-f]\\n\\nEXAMPLES:\\n   CF_NAME delete-route example.com                              # example.com\\n   CF_NAME delete-route example.com --hostname myhost            # myhost.example.com\\n   CF_NAME delete-route example.com --hostname myhost --path foo # myhost.example.com/foo\\n   CF_NAME delete-route example.com --port 5000                  # example.com:5000"
   },
   {
-<<<<<<< HEAD
+    "id": "Delete space within specified org",
+    "translation": ""
+  },
+  {
     "id": "Deleting route {{.Route}} ...",
-=======
-    "id": "Delete space within specified org",
->>>>>>> a77cd37d
     "translation": ""
   },
   {
