--- conflicted
+++ resolved
@@ -54,29 +54,26 @@
 		cmd.DisablePlanAndOrgForService(serviceName, planName, orgName)
 	} else if planName != "" {
 		cmd.DisableSinglePlanForService(serviceName, planName)
+	} else {
+		cmd.DisableServiceForAll(serviceName)
 	}
 
 	cmd.ui.Say("OK")
 }
 
-<<<<<<< HEAD
-		if !planOriginallyPublic {
-			cmd.ui.Say("Plan %s for service %s is already private", planName, serviceName)
-		} else {
-			cmd.ui.Say("Disabling access of plan %s for service %s for all orgs as %s...", planName, serviceName, cmd.config.Username())
-		}
-	} else {
-		_, err := cmd.actor.UpdateAllPlansForService(serviceName, false)
-		if err != nil {
-			cmd.ui.Failed(err.Error())
-		}
-		cmd.ui.Say("Disabling access to all plans of service %s for all orgs as %s...", serviceName, cmd.config.Username())
-=======
+func (cmd *DisableServiceAccess) DisableServiceForAll(serviceName string) {
+	_, err := cmd.actor.UpdateAllPlansForService(serviceName, false)
+	if err != nil {
+		cmd.ui.Failed(err.Error())
+	}
+
+	cmd.ui.Say("Disabling access to all plans of service %s for all orgs as %s...", serviceName, cmd.config.Username())
+}
+
 func (cmd *DisableServiceAccess) DisablePlanAndOrgForService(serviceName string, planName string, orgName string) {
 	planOriginalAccess, err := cmd.actor.UpdatePlanAndOrgForService(serviceName, planName, orgName, false)
 	if err != nil {
 		cmd.ui.Failed(err.Error())
->>>>>>> af7b37e8
 	}
 
 	if planOriginalAccess == actors.None {
